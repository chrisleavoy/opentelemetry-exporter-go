package lightstep

import (
	"context"
	"encoding/binary"
	"sync"
	"time"

	"github.com/opentracing/opentracing-go/log"

	"go.opentelemetry.io/otel/api/kv"
	apitrace "go.opentelemetry.io/otel/api/trace"
	"go.opentelemetry.io/otel/sdk/export/trace"
	"go.opentelemetry.io/otel/sdk/resource"

	"github.com/opentracing/opentracing-go"

	ls "github.com/lightstep/lightstep-tracer-go"
)

// Option struct is used to configre the LightStepExpoter options.
type Option func(*config)

// WithAccessToken sets the LightStep access token used to authenticate and associate data.
// with a LightStep project
func WithAccessToken(accessToken string) Option {
	return func(c *config) {
		c.options.AccessToken = accessToken
	}
}

// WithHost sets the URL hostname for sending data to LightStep satellites.
func WithHost(host string) Option {
	return func(c *config) {
		c.options.Collector.Host = host
		c.options.SystemMetrics.Endpoint.Host = host
	}
}

// WithPort sets the URL port for sending data to LightStep satellites.
func WithPort(port int) Option {
	return func(c *config) {
		c.options.Collector.Port = port
		c.options.SystemMetrics.Endpoint.Port = port
	}
}

// WithServiceName sets the service name tag used to identify a service in
// the LightStep application.
func WithServiceName(serviceName string) Option {
	return func(c *config) {
		if c.options.Tags == nil {
			c.options.Tags = make(map[string]interface{})
		}

		c.options.Tags[ls.ComponentNameKey] = serviceName
	}
}

// WithServiceVersion sets the service version used to identify a service's
// version in the LightStep application.
func WithServiceVersion(serviceVersion string) Option {
	return func(c *config) {
		if c.options.Tags == nil {
			c.options.Tags = make(map[string]interface{})
		}

		c.options.Tags[ls.ServiceVersionKey] = serviceVersion
	}
}

// WithPlainText indicates if data should be sent in plaintext to the LightStep
// Satelites. Default is false.
func WithPlainText(pt bool) Option {
	return func(c *config) {
		c.options.Collector.Plaintext = pt
		c.options.SystemMetrics.Endpoint.Plaintext = pt
	}
}

// WithSystemMetricsDisabled determines if system metrics are disabled or not.
// Default is false.
func WithSystemMetricsDisabled(disabled bool) Option {
	return func(c *config) {
		c.options.SystemMetrics.Disabled = disabled
	}
}

// WithSystemMetricTimeout sets the tineout duration for sending metrics
// reports to the LightStep application.
func WithSystemMetricTimeout(timeout time.Duration) Option {
	return func(c *config) {
		c.options.SystemMetrics.Timeout = timeout
	}
}

// WithSystemMetricMeasurementFrequency sets the tineout duration for sending metrics
// reports to the LightStep application.
func WithSystemMetricMeasurementFrequency(frequency time.Duration) Option {
	return func(c *config) {
		c.options.SystemMetrics.MeasurementFrequency = frequency
	}
}

type config struct {
	options ls.Options
}

func newConfig(opts ...Option) config {
	var c config
	var defaultOpts []Option

	for _, opt := range append(defaultOpts, opts...) {
		opt(&c)
	}

	return c
}

// Exporter is an implementation of trace.Exporter that sends spans to LightStep.
type Exporter struct {
	once   sync.Once
	tracer ls.Tracer
}

// NewExporter is an implementation of trace.Exporter that sends spans to LightStep.
func NewExporter(opts ...Option) (*Exporter, error) {
	c := newConfig(opts...)
	tracer := ls.NewTracer(c.options)

	checkOptions := tracer.Options()
	if err := checkOptions.Validate(); err != nil {
		return nil, err
	}

	return &Exporter{
		tracer: tracer,
	}, nil
}

// ExportSpan exports an OpenTelementry SpanData object to an OpenTracing Span on the LightStep tracer.
func (e *Exporter) ExportSpan(ctx context.Context, data *trace.SpanData) {
	e.tracer.StartSpan(
		data.Name,
		ls.SetTraceID(convertTraceID(data.SpanContext.TraceID)),
		ls.SetSpanID(convertSpanID(data.SpanContext.SpanID)),
		ls.SetParentSpanID(convertSpanID(data.ParentSpanID)),
		opentracing.StartTime(data.StartTime),
		opentracing.Tags(toTags(data.Attributes, data.Resource)),
	).FinishWithOptions(
		opentracing.FinishOptions{
			FinishTime: data.EndTime,
			LogRecords: toLogRecords(data.MessageEvents),
		},
	)
}

var _ trace.SpanSyncer = (*Exporter)(nil)

// Close flushes all spans in the tracer to LightStep and then closes the tracer.
// You should call Close() before your application exits.
func (e *Exporter) Close() {
	e.tracer.Close(context.Background())
}

// Flush forces all unflushed to flush.
// This is normally handled by the exporter. However, you may call this to explicitly flush all spans without closing the exporter.
func (e *Exporter) Flush() {
	e.tracer.Flush(context.Background())
}

// this replicates StartSpan behavior for testing
func lightStepSpan(data *trace.SpanData) *ls.RawSpan {
	spanContext := ls.SpanContext{
		TraceID: convertTraceID(data.SpanContext.TraceID),
		SpanID:  convertSpanID(data.SpanContext.SpanID),
	}
	tags := toTags(data.Attributes, data.Resource)

	lsSpan := &ls.RawSpan{
		Context:      spanContext,
		ParentSpanID: convertSpanID(data.ParentSpanID),
		Operation:    data.Name,
		Start:        data.StartTime,
		Tags:         tags,
		Logs:         toLogRecords(data.MessageEvents),
	}
	lsSpan.Duration = data.EndTime.Sub(data.StartTime)
	return lsSpan
}

<<<<<<< HEAD
func convertTraceID(id core.TraceID) uint64 {
	return binary.BigEndian.Uint64(id[8:])
=======
func convertTraceID(id apitrace.ID) uint64 {
	return binary.BigEndian.Uint64(id[:8])
>>>>>>> 66da6f54
}

func convertSpanID(id apitrace.SpanID) uint64 {
	return binary.BigEndian.Uint64(id[:])
}

func toLogRecords(input []trace.Event) []opentracing.LogRecord {
	if len(input) == 0 {
		return nil
	}
	output := make([]opentracing.LogRecord, 0, len(input))
	for _, l := range input {
		output = append(output, toLogRecord(l))
	}
	return output
}

func toTags(input []kv.KeyValue, resource *resource.Resource) map[string]interface{} {
	output := make(map[string]interface{})
	for iter := resource.Iter(); iter.Next(); {
		kv := iter.Label()
		output[string(kv.Key)] = kv.Value.Emit()
	}
	for _, value := range input {
		output[string(value.Key)] = value.Value.AsInterface()
	}
	return output
}

func toLogRecord(ev trace.Event) opentracing.LogRecord {
	return opentracing.LogRecord{
		Timestamp: ev.Time,
		Fields:    toFields(ev.Name, ev.Attributes),
	}
}

func toFields(name string, input []kv.KeyValue) []log.Field {
	output := make([]log.Field, 0, len(input)+1)
	output = append(output, log.String("name", name))
	for _, value := range input {
		output = append(output, log.Object(string(value.Key), value.Value.AsInterface()))
	}
	return output
}<|MERGE_RESOLUTION|>--- conflicted
+++ resolved
@@ -189,13 +189,8 @@
 	return lsSpan
 }
 
-<<<<<<< HEAD
 func convertTraceID(id core.TraceID) uint64 {
 	return binary.BigEndian.Uint64(id[8:])
-=======
-func convertTraceID(id apitrace.ID) uint64 {
-	return binary.BigEndian.Uint64(id[:8])
->>>>>>> 66da6f54
 }
 
 func convertSpanID(id apitrace.SpanID) uint64 {
